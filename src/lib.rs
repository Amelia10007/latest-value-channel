--- conflicted
+++ resolved
@@ -130,8 +130,9 @@
     /// assert!(receiver.recv().is_err());
     /// ```
     pub fn recv(&self) -> Result<T, RecvError> {
+        let (buffer, cond) = self.inner.as_ref();
         loop {
-            let mut guard = self.buffer.lock().unwrap();
+            let mut guard = buffer.lock().unwrap();
 
             if let Some(data) = guard.take() {
                 break Ok(data);
@@ -141,67 +142,8 @@
                 break Err(RecvError);
             }
 
-            if let Some(data) = self.condvar.wait(guard).unwrap().take() {
+            if let Some(data) = cond.wait(guard).unwrap().take() {
                 break Ok(data);
-            }
-        }
-    }
-
-    pub fn recv_without_loop(&self) -> Result<T, RecvError> {
-        loop {
-            let mut guard = self.buffer.lock().unwrap();
-
-            if let Some(data) = guard.take() {
-                break Ok(data);
-            }
-
-            if !self.has_updater() {
-                break Err(RecvError);
-            }
-
-            if let Some(data) = self.condvar.wait(guard).unwrap().take() {
-                break Ok(data);
-            }
-        }
-    }
-
-    pub fn recv_with_period(&self, period: std::time::Duration) -> Result<T, RecvError> {
-        loop {
-            match self.try_recv() {
-                Ok(data) => break Ok(data),
-                Err(TryRecvError::Disconnected) => break Err(RecvError),
-                Err(TryRecvError::Empty) => {
-<<<<<<< HEAD
-                    let guard = self.buffer.lock().unwrap();
-=======
-                    let (buffer, cond) = self.inner.as_ref();
-                    // NOTE: It may be desirable if this timeout duration can be specified by users.
-                    let dur = Duration::from_millis(1);
-                    let guard = buffer.lock().unwrap();
->>>>>>> 8e949960
-
-                    // Wait a notification from the updater(s) without consuming CPU time.
-                    // Use wait_timeout() instead of wait().
-                    // wait() blocks the current thread forever if the updater(s) dropped after the previous try_recv() is called.
-                    //
-                    // Condvar's wait methods may cause spurious wakeup.
-                    // take() will return None under spurious wakeup because the updater(s) does not update the data yet.
-                    // Thus, spurious wakeup does not corrupt channel's integrity.
-<<<<<<< HEAD
-                    if let Some(data) = self.condvar.wait_timeout(guard, period).unwrap().0.take() {
-=======
-                    if let Some(data) = cond.wait_timeout(guard, dur).unwrap().0.take() {
->>>>>>> 8e949960
-                        // The updater(s) sended notification during wait_timeout()
-                        break Ok(data);
-                    }
-                    // Arrival here means no updater sends notification, the updater(s) dropped or the updater(s) sended it before wait_timeout() is called.
-                    // Under the first case the data may become available later.
-                    // Under the second case, this loop will end in the next loop because try_recv() will return TryRecvError::Disconnected.
-                    // Under the third case the latest data will be captured by try_recv() in the next loop.
-
-                    // In summary, this loop never become infinite loop!
-                }
             }
         }
     }
@@ -391,26 +333,14 @@
     }
 }
 
-<<<<<<< HEAD
-impl<T> Clone for Updater<T> {
-    fn clone(&self) -> Self {
-        Self {
-            dest: self.dest.clone(),
-            condvar: self.condvar.clone(),
-        }
-    }
-}
-
 impl<T> Drop for Updater<T> {
     fn drop(&mut self) {
-        if let Some(condvar) = self.condvar.upgrade() {
-            condvar.notify_one();
+        if let Some((_dest, cond)) = self.inner.upgrade().as_deref() {
+            cond.notify_one();
         }
     }
 }
 
-=======
->>>>>>> 8e949960
 /// An error returned from the `update` function on a `Updater`.
 ///
 /// This error occurs if the receiver has become disconnected, so the data could not be updated.
